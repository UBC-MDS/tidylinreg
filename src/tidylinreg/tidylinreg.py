--- conflicted
+++ resolved
@@ -1,11 +1,10 @@
 import pandas as pd
-<<<<<<< HEAD
-
-=======
 import numpy as np
 from numpy.linalg import inv, LinAlgError
 from scipy import stats
->>>>>>> 847c4deb
+from scipy.stats import t
+from numbers import Number
+
 class LinearModel:
     '''
     A Linear Model class for various regression tasks, implemented in the style of the R lm()
@@ -26,14 +25,13 @@
         self.X = None
         self.y = None
         self.in_sample_predictions = None
-<<<<<<< HEAD
+
+        self.n_samples = None
+        self.n_features = None
+        
         self.std_error = None
         self.test_statistic = None
         self.ci = None
-=======
-        self.n_samples = None
-        self.n_features = None
->>>>>>> 847c4deb
   
           
     def fit(self,X,y):
@@ -155,8 +153,6 @@
         array-like of shape (n_features,)
             The calculated standard error values.
         '''
-        import numpy as np
-
         if self.params is None:
             raise ValueError("The model must be fitted before standard error values can be computed.")
         
@@ -209,16 +205,11 @@
         >>> model.fit(y, X)
         >>> model.get_test_statistic()
         '''
-<<<<<<< HEAD
-        return
-    
-    def get_ci(self, alpha=0.05):
-=======
+
         self.test_statistic = (self.params / self.std_error).values
         return self.test_statistic
 
-    def get_ci(self, type="two-tailed", alpha=0.05):
->>>>>>> 847c4deb
+    def get_ci(self, alpha=0.05):
         '''
         Get the confidence interval obtained from a two-tailed hypothesis test for the statistical significance of the coefficients in the model.
 
@@ -231,10 +222,6 @@
             The significance level used to compute confidence intervals. By default, 0.05 (ie. a 95% C.I).
             If ci=False, does nothing.
         '''
-        import numpy as np
-        from scipy.stats import t
-        from numbers import Number
-
         if self.params is None:
             raise ValueError("The model must be fitted before standard error values can be computed.")
         
