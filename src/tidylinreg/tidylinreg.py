--- conflicted
+++ resolved
@@ -1,10 +1,6 @@
 import pandas as pd
 import numpy as np
-<<<<<<< HEAD
 from numpy.linalg import inv, LinAlgError
-=======
-from numpy.linalg import inv
->>>>>>> 6bffe6a1
 class LinearModel:
     '''
     A Linear Model class for various regression tasks, implemented in the style of the R lm()
@@ -12,11 +8,13 @@
     '''   
     
     def __init__(self):
+    def __init__(self):
         '''
         Initialize LinearModel class.
         
         Parameters
         ----------
+        None
         None
         '''
         self.params = None
@@ -200,6 +198,7 @@
         Compute the significance p-value for each parameter estimate.
         
         p-values are computed parametrically using the t-test. 
+        p-values are computed parametrically using the t-test. 
         
         Parameters
         ----------
