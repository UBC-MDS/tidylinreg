from tidylinreg.tidylinreg import LinearModel
<<<<<<< HEAD
=======
from tidylinreg.tidylinreg import LinearModel
>>>>>>> c506273f
import pandas as pd
import numpy as np
from scipy.stats import norm
import pytest


# DO NOT CHANGE SEED: some tests will fail
<<<<<<< HEAD
SEED = 524

# creating test data
=======
# DO NOT CHANGE SEED: some tests will fail
SEED = 524

# creating test data

# creating test data
>>>>>>> c506273f

## Simple Linear Regression ##
X_slr = pd.DataFrame({'x':[-2,-1,0,1,2]})

# perfect line with no error: y = 3x + 2
y_perfect_line = 3*X_slr.squeeze() + 2

# perfect line with no intercept: y = -4x
y_no_intercept = -4*X_slr.squeeze()

# perfect line with zero slope (a constant) y = 4
y_const = pd.Series([4,4,4,4,4])

# a line y = 3x + 2 with normally distributed errors
y_noisy_line = 3*X_slr.squeeze() + 2 + norm.rvs(random_state=SEED)


## Multiple Linear Regression ##
X_mlr = pd.DataFrame({
    'x1':[0,8,3,5],
    'x2':[2,7,1,8],
    'x3':[8,1,3,5]
})

# a perfect linear function: y = 3x1 + 4x2 + 5x3 + 6
y_mlr_perfect = 3*X_mlr['x1'] + 4*X_mlr['x2'] + 5*X_mlr['x3'] + 6

# a linear function where one slope is zero: y = 3x1 + 4x2 + 0x3 + 6
y_one_zero_slope = 3*X_mlr['x1'] + 4*X_mlr['x2'] + 6

# a constant y = 6
y_mlr_const = pd.Series(6*np.ones(4))
<<<<<<< HEAD

# a linear function y = 3x1 + 4x2 + 5x3 + 6, with noise
y_mlr_noise = 3*X_mlr['x1'] + 4*X_mlr['x2'] + 5*X_mlr['x3'] + 6 + norm.rvs(size=4,random_state=SEED)


=======
# a constant y = 6
y_mlr_const = pd.Series(6*np.ones(4))

# a linear function y = 3x1 + 4x2 + 5x3 + 6, with noise
y_mlr_noise = 3*X_mlr['x1'] + 4*X_mlr['x2'] + 5*X_mlr['x3'] + 6 + norm.rvs(size=4,random_state=SEED)


## Edge Cases and Adversarial Usage ##
# a linear function y = 3x1 + 4x2 + 5x3 + 6, with noise
y_mlr_noise = 3*X_mlr['x1'] + 4*X_mlr['x2'] + 5*X_mlr['x3'] + 6 + norm.rvs(size=4,random_state=SEED)


>>>>>>> c506273f
## Edge Cases and Adversarial Usage ##

# a design matrix with categorical variables
X_mlr_categorical = pd.DataFrame({
    'x1':[0,8,3,5],
    'x2':[2,7,1,8],
    'x3':[8,1,3,5],
    'x4':['blue','red','red','blue']
})

# a categorical response:
<<<<<<< HEAD
=======
# a categorical response:
>>>>>>> c506273f
y_categorical = pd.Series(['red','blue','blue','yellow','blue'])

# a singular design matrix (should throw LinAlgError when OLS estimate calculated)
X_collinear = pd.DataFrame({
    'x1':[1,1,1,1],
    'x2':[2,2,2,2],
    'x3':[0,1,2,3]
})

# Response that doesn't match shape of X_mlr
y_mlr_wrong_size = pd.Series([1,2,3,4,5,6,7,8,9,10])

# Design Matrix with a missing entry
X_has_nan = pd.DataFrame({
    'x1':[0,np.nan,3,5],
    'x2':[2,7,1,8],
    'x3':[8,1,3,5]
})

# Response with a missing entry
y_has_nan = pd.Series([7,8,np.nan,10])

# Response and explanatory variables with only one sample
y_one_sample = pd.Series([1])
X_slr_one_sample = pd.DataFrame({'x':[-2]})
X_mlr_one_sample = pd.DataFrame({
    'x1':[0],
    'x2':[2],
    'x3':[8]
})

# Response and explanatory variable with no samples
y_empty = pd.Series([])
X_slr_empty = pd.DataFrame({'x':[]})
X_mlr_one_sample = pd.DataFrame({
    'x1':[],
    'x2':[],
<<<<<<< HEAD
    'x3':[]
=======
    'x3':[],
>>>>>>> c506273f
})

# initalize a linear model
@pytest.fixture
def linear_model():
    return LinearModel()

# test fitting on linear regression gives expected parameter estimates
@pytest.mark.parametrize(
    'X,y,expected_params',
    list(zip([X_slr for _ in range(4)] + [X_mlr for _ in range(4)],
    [y_perfect_line,y_no_intercept,y_const,y_noisy_line,
     y_mlr_perfect,y_one_zero_slope,y_mlr_const,y_mlr_noise],
    [pd.Series([2,3],index=['(Intercept)','x']),
     pd.Series([0,-4],index=['(Intercept)','x']),
     pd.Series([4,0],index=['(Intercept)','x']),
     pd.Series([0.568,3],index=['(Intercept)','x']),
     pd.Series([6,3,4,5],index=['(Intercept)','x1','x2','x3']),
     pd.Series([6,3,4,0],index=['(Intercept)','x1','x2','x3']),
     pd.Series([6,0,0,0],index=['(Intercept)','x1','x2','x3']),
     pd.Series([28.978,-1.172, 6.227, 1.392],index=['(Intercept)','x1','x2','x3'])]))
)
def test_fit_params(linear_model,X,y,expected_params):
    linear_model.fit(X,y)
    assert np.allclose(linear_model.params,expected_params,atol=0.001)
    assert (linear_model.param_names == expected_params.index).all()

# test that error is correctly thrown for incorrect use cases of fit
@pytest.mark.parametrize(
    'X,y,expected_error',
    [(X_mlr_categorical,y_mlr_perfect,TypeError),     # categorical features in X
     (X_mlr,y_categorical,TypeError),                 # categorical y
     (X_collinear,y_mlr_perfect,ValueError),          # collinear X
     (X_has_nan,y_mlr_perfect,ValueError),            # missing entries in X
     (X_mlr,y_has_nan,ValueError),                     # missing entries in y
     (X_mlr,y_mlr_wrong_size,ValueError),             # mismatching sizes of X and y
     (X_mlr_one_sample,y_mlr_perfect,ValueError),     # X only has one sample
     (X_slr_one_sample,y_perfect_line,ValueError),    # X has one sample and one feature
     (X_mlr,y_one_sample,ValueError),                 # y only has one sample
     (X_mlr,y_empty,ValueError),                      # y has no samples
     (X_slr_empty,y_perfect_line,ValueError),         # X has no samples
     ]
)
def test_fit_throw_error(linear_model,X,y,expected_error):
    with pytest.raises(expected_error):
        linear_model.fit(X,y)

# creating prediction test data
X_slr_test = pd.DataFrame({'x':[3,4,5,6,7]})
y_perfect_line_test = 3*X_slr_test.squeeze() + 2

X_mlr_test = pd.DataFrame({
    'x1':[1,8,4,6],
    'x2':[3,8,2,9],
    'x3':[4,2,4,6]
})
y_mlr_perfect_test = 3*X_mlr_test['x1'] + 4*X_mlr_test['x2'] + 5*X_mlr_test['x3'] + 6

# test for accurate model predictions
@pytest.mark.parametrize(
    'X_fit,y_fit,X_test,expected_predictions',
    [(X_slr,y_perfect_line,X_slr,y_perfect_line),               # in-sample predictions (SLR)
     (X_mlr,y_mlr_perfect,X_mlr,y_mlr_perfect),                 # in-sample predictions (MLR)
     (X_slr,y_perfect_line,X_slr_test,y_perfect_line_test),     # out-of-sample predictions (SLR)
     (X_mlr,y_mlr_perfect,X_mlr_test,y_mlr_perfect_test)        # out-of-sample predictions (MLR)
    ]
)
def test_predict(linear_model,X_fit,y_fit,X_test,expected_predictions):
    linear_model.fit(X_fit,y_fit)
    predictions = linear_model.predict(X_test)
    assert np.allclose(predictions,expected_predictions,atol=0.001)

# test that error is thrown when prediction attempted without fitting
def test_predict_throw_error():
    linear_model = LinearModel()
    with pytest.raises(ValueError):
<<<<<<< HEAD
        linear_model.predict(X_slr)



model = LinearModel()
model.params = [2.0]
model.std_error = [0.5]
def test_get_test_statistic(model):
    # test basic functionality
    expected = model.params / model.std_error
    assert model.get_test_statistic() == pytest.approx(expected_t_stat, rel=1e-6)

    # test perfect fit
    pass



def test_get_test_statistic_error():
    pass



def test_get_pvalues():
    # Error: invalid with less than 8 observations
    # Warning: p-value may be inaccurate with fewer than x (=20) observations; only X observations given
    
    ## SLR
    #   test perfect line with no error: y = 3x + 2
    #   - p-val should be 0 for all estimates
    #   test perfect line with no intercept: y = -4x
    #   - p-val should be 0 for all estimates
    #   test perfect line with zero slope (a constant) y = 4
    #   - TODO: find expected behaviour
    #   test a line y = 3x + 2 with normally distributed errors
    #   - TODO: find expected behaviour

    ## Edge cases and adverserial usage
    ## ** Probably don't need to include since these will all be
    #       covered by fit and predict, which is required for p-vals **
    #   test categorical response
    #   - throws TypeError
    #   test response that doesn't match shape of X_mlr
    #   - throws Error (TBD)
    #   test x with a missing entry
    #   - throws ValueError
    #   test response with a missing entry
    #   - produces Warning but not error
    #   test response and explanatory variables with only one sample
    #   - throws ValueError
    #   test response and explanatory variable with no samples
    #   - throws ValueError
    pass



def test_get_pvalues_error():
    pass
=======
        linear_model.predict(X_slr)
>>>>>>> c506273f
<|MERGE_RESOLUTION|>--- conflicted
+++ resolved
@@ -1,8 +1,4 @@
 from tidylinreg.tidylinreg import LinearModel
-<<<<<<< HEAD
-=======
-from tidylinreg.tidylinreg import LinearModel
->>>>>>> c506273f
 import pandas as pd
 import numpy as np
 from scipy.stats import norm
@@ -10,18 +6,9 @@
 
 
 # DO NOT CHANGE SEED: some tests will fail
-<<<<<<< HEAD
 SEED = 524
 
 # creating test data
-=======
-# DO NOT CHANGE SEED: some tests will fail
-SEED = 524
-
-# creating test data
-
-# creating test data
->>>>>>> c506273f
 
 ## Simple Linear Regression ##
 X_slr = pd.DataFrame({'x':[-2,-1,0,1,2]})
@@ -54,26 +41,10 @@
 
 # a constant y = 6
 y_mlr_const = pd.Series(6*np.ones(4))
-<<<<<<< HEAD
 
 # a linear function y = 3x1 + 4x2 + 5x3 + 6, with noise
 y_mlr_noise = 3*X_mlr['x1'] + 4*X_mlr['x2'] + 5*X_mlr['x3'] + 6 + norm.rvs(size=4,random_state=SEED)
 
-
-=======
-# a constant y = 6
-y_mlr_const = pd.Series(6*np.ones(4))
-
-# a linear function y = 3x1 + 4x2 + 5x3 + 6, with noise
-y_mlr_noise = 3*X_mlr['x1'] + 4*X_mlr['x2'] + 5*X_mlr['x3'] + 6 + norm.rvs(size=4,random_state=SEED)
-
-
-## Edge Cases and Adversarial Usage ##
-# a linear function y = 3x1 + 4x2 + 5x3 + 6, with noise
-y_mlr_noise = 3*X_mlr['x1'] + 4*X_mlr['x2'] + 5*X_mlr['x3'] + 6 + norm.rvs(size=4,random_state=SEED)
-
-
->>>>>>> c506273f
 ## Edge Cases and Adversarial Usage ##
 
 # a design matrix with categorical variables
@@ -85,10 +56,6 @@
 })
 
 # a categorical response:
-<<<<<<< HEAD
-=======
-# a categorical response:
->>>>>>> c506273f
 y_categorical = pd.Series(['red','blue','blue','yellow','blue'])
 
 # a singular design matrix (should throw LinAlgError when OLS estimate calculated)
@@ -126,11 +93,7 @@
 X_mlr_one_sample = pd.DataFrame({
     'x1':[],
     'x2':[],
-<<<<<<< HEAD
     'x3':[]
-=======
-    'x3':[],
->>>>>>> c506273f
 })
 
 # initalize a linear model
@@ -207,7 +170,6 @@
 def test_predict_throw_error():
     linear_model = LinearModel()
     with pytest.raises(ValueError):
-<<<<<<< HEAD
         linear_model.predict(X_slr)
 
 
@@ -264,7 +226,4 @@
 
 
 def test_get_pvalues_error():
-    pass
-=======
-        linear_model.predict(X_slr)
->>>>>>> c506273f
+    pass