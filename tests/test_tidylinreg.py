from tidylinreg.tidylinreg import LinearModel
import pandas as pd
import numpy as np
from scipy.stats import norm
import pytest

<<<<<<< HEAD

=======
>>>>>>> 6bffe6a1
# DO NOT CHANGE SEED: some tests will fail
SEED = 524

# creating test data

## Simple Linear Regression ##
X_slr = pd.DataFrame({'x':[-2,-1,0,1,2]})

# perfect line with no error: y = 3x + 2
y_perfect_line = 3*X_slr.squeeze() + 2

# perfect line with no intercept: y = -4x
y_no_intercept = -4*X_slr.squeeze()

# perfect line with zero slope (a constant) y = 4
y_const = pd.Series([4,4,4,4,4])

# a line y = 3x + 2 with normally distributed errors
y_noisy_line = 3*X_slr.squeeze() + 2 + norm.rvs(random_state=SEED)


## Multiple Linear Regression ##
X_mlr = pd.DataFrame({
    'x1':[0,8,3,5],
    'x2':[2,7,1,8],
    'x3':[8,1,3,5]
})

# a perfect linear function: y = 3x1 + 4x2 + 5x3 + 6
y_mlr_perfect = 3*X_mlr['x1'] + 4*X_mlr['x2'] + 5*X_mlr['x3'] + 6

# a linear function where one slope is zero: y = 3x1 + 4x2 + 0x3 + 6
y_one_zero_slope = 3*X_mlr['x1'] + 4*X_mlr['x2'] + 6

# a constant y = 6
y_mlr_const = pd.Series(6*np.ones(4))

# a linear function y = 3x1 + 4x2 + 5x3 + 6, with noise
y_mlr_noise = 3*X_mlr['x1'] + 4*X_mlr['x2'] + 5*X_mlr['x3'] + 6 + norm.rvs(size=4,random_state=SEED)


## Edge Cases and Adversarial Usage ##

# a design matrix with categorical variables
X_mlr_categorical = pd.DataFrame({
    'x1':[0,8,3,5],
    'x2':[2,7,1,8],
    'x3':[8,1,3,5],
    'x4':['blue','red','red','blue']
})

# a categorical response:
y_categorical = pd.Series(['red','blue','blue','yellow','blue'])

# a singular design matrix (should throw LinAlgError when OLS estimate calculated)
X_collinear = pd.DataFrame({
    'x1':[1,1,1,1],
    'x2':[2,2,2,2],
    'x3':[0,1,2,3]
})

# Response that doesn't match shape of X_mlr
y_mlr_wrong_size = pd.Series([1,2,3,4,5,6,7,8,9,10])

# Design Matrix with a missing entry
X_has_nan = pd.DataFrame({
    'x1':[0,np.nan,3,5],
    'x2':[2,7,1,8],
    'x3':[8,1,3,5]
})

# Response with a missing entry
y_has_nan = pd.Series([7,8,np.nan,10])

# Response and explanatory variables with only one sample
y_one_sample = pd.Series([1])
X_slr_one_sample = pd.DataFrame({'x':[-2]})
X_mlr_one_sample = pd.DataFrame({
    'x1':[0],
    'x2':[2],
    'x3':[8]
})

# Response and explanatory variable with no samples
y_empty = pd.Series([])
X_slr_empty = pd.DataFrame({'x':[]})
X_mlr_one_sample = pd.DataFrame({
    'x1':[],
    'x2':[],
<<<<<<< HEAD
    'x3':[],
=======
    'x3':[]
>>>>>>> 6bffe6a1
})

# initalize a linear model
@pytest.fixture
def linear_model():
    return LinearModel()

# test fitting on linear regression gives expected parameter estimates
@pytest.mark.parametrize(
    'X,y,expected_params',
    list(zip([X_slr for _ in range(4)] + [X_mlr for _ in range(4)],
    [y_perfect_line,y_no_intercept,y_const,y_noisy_line,
     y_mlr_perfect,y_one_zero_slope,y_mlr_const,y_mlr_noise],
    [pd.Series([2,3],index=['(Intercept)','x']),
     pd.Series([0,-4],index=['(Intercept)','x']),
     pd.Series([4,0],index=['(Intercept)','x']),
<<<<<<< HEAD
     pd.Series([0.568,3],index=['(Intercept)','x']),
=======
     pd.Series([2.3878,3],index=['(Intercept)','x']),
>>>>>>> 6bffe6a1
     pd.Series([6,3,4,5],index=['(Intercept)','x1','x2','x3']),
     pd.Series([6,3,4,0],index=['(Intercept)','x1','x2','x3']),
     pd.Series([6,0,0,0],index=['(Intercept)','x1','x2','x3']),
     pd.Series([28.978,-1.172, 6.227, 1.392],index=['(Intercept)','x1','x2','x3'])]))
)
def test_fit_params(linear_model,X,y,expected_params):
    linear_model.fit(X,y)
<<<<<<< HEAD
    assert np.allclose(linear_model.params,expected_params,atol=0.001)
    assert (linear_model.param_names == expected_params.index).all()

# test that error is correctly thrown for incorrect use cases of fit
@pytest.mark.parametrize(
    'X,y,expected_error',
    [(X_mlr_categorical,y_mlr_perfect,TypeError),     # categorical features in X
     (X_mlr,y_categorical,TypeError),                 # categorical y
     (X_collinear,y_mlr_perfect,ValueError),          # collinear X
     (X_has_nan,y_mlr_perfect,ValueError),            # missing entries in X
     (X_mlr,y_has_nan,ValueError),                     # missing entries in y
     (X_mlr,y_mlr_wrong_size,ValueError),             # mismatching sizes of X and y
     (X_mlr_one_sample,y_mlr_perfect,ValueError),     # X only has one sample
     (X_slr_one_sample,y_perfect_line,ValueError),    # X has one sample and one feature
     (X_mlr,y_one_sample,ValueError),                 # y only has one sample
     (X_mlr,y_empty,ValueError),                      # y has no samples
     (X_slr_empty,y_perfect_line,ValueError),         # X has no samples
     ]
)
def test_fit_throw_error(linear_model,X,y,expected_error):
    with pytest.raises(expected_error):
        linear_model.fit(X,y)

# creating prediction test data
X_slr_test = pd.DataFrame({'x':[3,4,5,6,7]})
y_perfect_line_test = 3*X_slr_test.squeeze() + 2

X_mlr_test = pd.DataFrame({
    'x1':[1,8,4,6],
    'x2':[3,8,2,9],
    'x3':[4,2,4,6]
})
y_mlr_perfect_test = 3*X_mlr_test['x1'] + 4*X_mlr_test['x2'] + 5*X_mlr_test['x3'] + 6

# test for accurate model predictions
@pytest.mark.parametrize(
    'X_fit,y_fit,X_test,expected_predictions',
    [(X_slr,y_perfect_line,X_slr,y_perfect_line),               # in-sample predictions (SLR)
     (X_mlr,y_mlr_perfect,X_mlr,y_mlr_perfect),                 # in-sample predictions (MLR)
     (X_slr,y_perfect_line,X_slr_test,y_perfect_line_test),     # out-of-sample predictions (SLR)
     (X_mlr,y_mlr_perfect,X_mlr_test,y_mlr_perfect_test)        # out-of-sample predictions (MLR)
    ]
)
def test_predict(linear_model,X_fit,y_fit,X_test,expected_predictions):
    linear_model.fit(X_fit,y_fit)
    predictions = linear_model.predict(X_test)
    assert np.allclose(predictions,expected_predictions,atol=0.001)

# test that error is thrown when prediction attempted without fitting
def test_predict_throw_error():
    linear_model = LinearModel()
    with pytest.raises(ValueError):
        linear_model.predict(X_slr)
=======
    assert np.allclose(linear_model.params,expected_params)
    assert linear_model.param_names == expected_params.index

# test that error is correctly thrown for incorrect use cases of fit
@pytest.mark.parametrize(
    'X,y',
    [(X_mlr_categorical,y_mlr_perfect),     # categorical features in X
     (X_mlr,y_categorical),                 # categorical y
     (X_collinear,y_mlr_perfect),           # collinear X
     (X_has_nan,y_mlr_perfect),             # missing entries in X
     (X_mlr,y_has_nan),                      # missing entries in y
     (X_mlr,y_mlr_wrong_size),              # mismatching sizes of X and y
     (X_mlr_one_sample,y_mlr_perfect),      # X only has one sample
     (X_slr_one_sample,y_perfect_line),     # X has one sample and one feature
     (X_mlr,y_one_sample),                  # y only has one sample
     (X_mlr,y_empty),                       # y has no samples
     (X_slr_empty,y_perfect_line),          # X has no samples
     ]
)
def test_fit_throw_error(linear_model,X,y):
    with pytest.raises(ValueError):
        linear_model.fit(X,y)
>>>>>>> 6bffe6a1
<|MERGE_RESOLUTION|>--- conflicted
+++ resolved
@@ -1,15 +1,16 @@
+from tidylinreg.tidylinreg import LinearModel
 from tidylinreg.tidylinreg import LinearModel
 import pandas as pd
 import numpy as np
 from scipy.stats import norm
 import pytest
 
-<<<<<<< HEAD
 
-=======
->>>>>>> 6bffe6a1
+# DO NOT CHANGE SEED: some tests will fail
 # DO NOT CHANGE SEED: some tests will fail
 SEED = 524
+
+# creating test data
 
 # creating test data
 
@@ -44,7 +45,14 @@
 
 # a constant y = 6
 y_mlr_const = pd.Series(6*np.ones(4))
+# a constant y = 6
+y_mlr_const = pd.Series(6*np.ones(4))
 
+# a linear function y = 3x1 + 4x2 + 5x3 + 6, with noise
+y_mlr_noise = 3*X_mlr['x1'] + 4*X_mlr['x2'] + 5*X_mlr['x3'] + 6 + norm.rvs(size=4,random_state=SEED)
+
+
+## Edge Cases and Adversarial Usage ##
 # a linear function y = 3x1 + 4x2 + 5x3 + 6, with noise
 y_mlr_noise = 3*X_mlr['x1'] + 4*X_mlr['x2'] + 5*X_mlr['x3'] + 6 + norm.rvs(size=4,random_state=SEED)
 
@@ -53,12 +61,14 @@
 
 # a design matrix with categorical variables
 X_mlr_categorical = pd.DataFrame({
+X_mlr_categorical = pd.DataFrame({
     'x1':[0,8,3,5],
     'x2':[2,7,1,8],
     'x3':[8,1,3,5],
     'x4':['blue','red','red','blue']
 })
 
+# a categorical response:
 # a categorical response:
 y_categorical = pd.Series(['red','blue','blue','yellow','blue'])
 
@@ -97,11 +107,7 @@
 X_mlr_one_sample = pd.DataFrame({
     'x1':[],
     'x2':[],
-<<<<<<< HEAD
     'x3':[],
-=======
-    'x3':[]
->>>>>>> 6bffe6a1
 })
 
 # initalize a linear model
@@ -118,11 +124,7 @@
     [pd.Series([2,3],index=['(Intercept)','x']),
      pd.Series([0,-4],index=['(Intercept)','x']),
      pd.Series([4,0],index=['(Intercept)','x']),
-<<<<<<< HEAD
      pd.Series([0.568,3],index=['(Intercept)','x']),
-=======
-     pd.Series([2.3878,3],index=['(Intercept)','x']),
->>>>>>> 6bffe6a1
      pd.Series([6,3,4,5],index=['(Intercept)','x1','x2','x3']),
      pd.Series([6,3,4,0],index=['(Intercept)','x1','x2','x3']),
      pd.Series([6,0,0,0],index=['(Intercept)','x1','x2','x3']),
@@ -130,7 +132,6 @@
 )
 def test_fit_params(linear_model,X,y,expected_params):
     linear_model.fit(X,y)
-<<<<<<< HEAD
     assert np.allclose(linear_model.params,expected_params,atol=0.001)
     assert (linear_model.param_names == expected_params.index).all()
 
@@ -183,28 +184,4 @@
 def test_predict_throw_error():
     linear_model = LinearModel()
     with pytest.raises(ValueError):
-        linear_model.predict(X_slr)
-=======
-    assert np.allclose(linear_model.params,expected_params)
-    assert linear_model.param_names == expected_params.index
-
-# test that error is correctly thrown for incorrect use cases of fit
-@pytest.mark.parametrize(
-    'X,y',
-    [(X_mlr_categorical,y_mlr_perfect),     # categorical features in X
-     (X_mlr,y_categorical),                 # categorical y
-     (X_collinear,y_mlr_perfect),           # collinear X
-     (X_has_nan,y_mlr_perfect),             # missing entries in X
-     (X_mlr,y_has_nan),                      # missing entries in y
-     (X_mlr,y_mlr_wrong_size),              # mismatching sizes of X and y
-     (X_mlr_one_sample,y_mlr_perfect),      # X only has one sample
-     (X_slr_one_sample,y_perfect_line),     # X has one sample and one feature
-     (X_mlr,y_one_sample),                  # y only has one sample
-     (X_mlr,y_empty),                       # y has no samples
-     (X_slr_empty,y_perfect_line),          # X has no samples
-     ]
-)
-def test_fit_throw_error(linear_model,X,y):
-    with pytest.raises(ValueError):
-        linear_model.fit(X,y)
->>>>>>> 6bffe6a1
+        linear_model.predict(X_slr)